# Flask-Restless #

## Introduction ##

This is Flask-Restless, a [Flask][1] extension which facilitates the creation
of ReSTful JSON APIs. It is compatible with models which have been described
using [Elixir][2], a layer on top of [SQLAlchemy][3].

This document contains some brief instructions concerning installation of
requirements, installation of this extension, configuration and usage of this
extension, and building of documentation.

For more information, check the World Wide Web!

  * [Documentation](http://readthedocs.org/docs/flask-restless)
  * [Python Package Index listing](http://pypi.python.org/pypi/Flask-Restless)
  * [Source code repository](http://github.com/jfinkels/flask-restless)

[![Build status](https://secure.travis-ci.org/jfinkels/flask-restless.png)](http://travis-ci.org/jfinkels/flask-restless)

[1]: http://flask.pocoo.org
[2]: http://elixir.ematia.de
[3]: http://sqlalchemy.org

## Copyright license ##

The code comprising this program is copyright 2011 Lincoln de Sousa and 2012
Jeffrey Finkelstein, and is published under the GNU Affero General Public
License, either version 3 or (at your option) any later version. For more
information see the `COPYING` file.

## Contents ##

This is a partial listing of the contents of this package.

* `COPYING` - the copyright license under which this program is distributed to
  you (the GNU Affero General Public License version 3)
* `docs/` - the Sphinx documentation for Flask-Restless
* `examples/` - example applications of Flask-Restless
* `flask_restless/` - the Python package containing the extension
* `README.md` - this file
* `setup.py` - Python setuptools configuration file for packaging this
  extension
* `tests/` - unit tests for Flask-Restless

The `flask_restless` directory is a Python package containing the following
files:

* `views.py` - the view class which implements the ReSTful API
* `manager.py` - the main class which end users will utilize to create ReSTful
  APIs for their database models
* `model.py` - the base class to use for models for which ReSTful APIs will be
  created
* `search.py` - functions and classes which facilitate searching the database
  on requests which require a search

## Installing ##

This application requires [Python][4] version 2.5, 2.6, or 2.7.

This application requires the following libraries to be installed:

* [Flask][1] version 0.7 or greater
* [Elixir][2]
* [SQLAlchemy][3]
* [python-dateutil][5] version less than 2.0

These requirements are also listed in the `requirements.txt` file. Using `pip`
is probably the easiest way to install these:

    pip install -r requirements.txt

or

    pip install Flask Elixir SQLAlchemy python-dateutil

[4]: http://www.python.org/
[5]: http://labix.org/python-dateutil

## Building as a Python egg ##

This package can be built, installed, etc. as a Python egg using the provided
`setup.py` script. For more information, run

    python setup.py --help

## How to use ##

For information on how to use this extension, build the documentation here or
[view it on the Web](http://readthedocs.org/docs/flask-restless).

## Testing ##

Running the unit tests requires the [unittest2][ut2] package, which backports
the functionality of the built-in `unittest` package from Python version 2.7 to
earlier versions. This requirement is also listed in the
`requirements-test.txt` file.

Using `pip` is probably the easiest way to install this:

    pip install -r requirements-test.txt

or

    pip install unittest2

The Python unit tests are contained in the `tests/` directory (which is a
Python package). To run the test suite, run the command

    python setup.py test

<<<<<<< HEAD
To test validation of Elixir models (which is not provided by Flask-Restless),
install the [sqlalchemy-validation][sav] package. If it is not detected, these
tests will be skipped.

[sav]: http://code.google.com/p/sqlalchemy-validations/
=======
You can also run the unit tests in a less verbose way by doing

    ./run-tests.py

This is a Python module which, when executed, simply runs all unit tests.

>>>>>>> a2f357c2
[ut2]: http://pypi.python.org/pypi/unittest2

## Building documentation ##

Flask-Restless requires the following program and supporting library to build
the documentation:

* [Sphinx][6]
* [sphinxcontrib-httpdomain-withpatch][7]

These requirements are also listed in the `requirements-doc.txt` file. Using
`pip` is probably the easiest way to install these:

    pip install -r requirements-doc.txt

or

    pip install sphinx "sphinxcontrib-httpdomain-withpatch==1.1.6-patch2"

The documentation is written for Sphinx in [reStructuredText][8] files in the
`docs/` directory. Documentation for each class and function is provided in the
docstring in the code.

The documentation uses the Flask Sphinx theme. It is included as a git
submodule of this project, rooted at `docs/_themes`. To get the themes, do

    git submodule update --init

Now to build the documentation, run the command

    python setup.py build_sphinx

in the top-level directory. The output can be viewed in a web browser by
opening `docs/_build/html/index.html`.

[6]: http://sphinx.pocoo.org/
[7]: http://packages.python.org/sphinxcontrib-httpdomain/
[8]: http://docutils.sourceforge.net/rst.html

## Authors ##

See the `AUTHORS` file for a list of people who have contributed to this code.

## Artwork ##

The `artwork/flask-restless-small.svg` and
`docs/_static/flask-restless-small.png` are licensed under the
[Creative Commons Attribute-ShareAlike 3.0 license][9]. The original image is a
scan of a (now public domain) illustration by Arthur Hopkins in a serial
edition of "The Return of the Native" by Thomas Hardy published in October
1878.

The `artwork/flask-restless.svg` and `docs/_static/flask-restless.png` are
licensed under the [Flask Artwork License][10].

[9]: http://creativecommons.org/licenses/by-sa/3.0
[10]: http://flask.pocoo.org/docs/license/#flask-artwork-license

## Contact ##

Jeffrey Finkelstein <jeffrey.finkelstein@gmail.com><|MERGE_RESOLUTION|>--- conflicted
+++ resolved
@@ -109,20 +109,17 @@
 
     python setup.py test
 
-<<<<<<< HEAD
-To test validation of Elixir models (which is not provided by Flask-Restless),
-install the [sqlalchemy-validation][sav] package. If it is not detected, these
-tests will be skipped.
-
-[sav]: http://code.google.com/p/sqlalchemy-validations/
-=======
 You can also run the unit tests in a less verbose way by doing
 
     ./run-tests.py
 
 This is a Python module which, when executed, simply runs all unit tests.
 
->>>>>>> a2f357c2
+To test validation of Elixir models (which is not provided by Flask-Restless),
+install the [sqlalchemy-validation][sav] package. If it is not detected, these
+tests will be skipped.
+
+[sav]: http://code.google.com/p/sqlalchemy-validations/
 [ut2]: http://pypi.python.org/pypi/unittest2
 
 ## Building documentation ##
